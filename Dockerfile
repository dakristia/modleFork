# Copyright (C) 2022 Roberto Rossini <roberros@uio.no>
#
# SPDX-License-Identifier: MIT

##### IMPORTANT #####
# This Dockerfile requires several build arguments to be defined through --build-arg
# Example (assuming command is run from the repository's root):
#       docker build \
#         --build-arg "BUILD_BASE_IMAGE=ghcr.io/paulsengroup/ci-docker-images/ubuntu-20.04-cxx-clang-13:latest" \
#         --build-arg "TEST_BASE_IMAGE=ghcr.io/paulsengroup/ci-docker-images/modle/ubuntu-20.04-cxx-clang-13:latest" \
#         --build-arg "FINAL_BASE_IMAGE=docker.io/library/ubuntu" \
#         --build-arg "FINAL_BASE_IMAGE_TAG=20.04" \
#         --build-arg "FINAL_BASE_IMAGE_DIGEST=$(sudo docker inspect --format='{{index .RepoDigests 0}}' docker.io/library/ubuntu:20.04 | grep -o '[[:alnum:]:]\+$')" \
#         --build-arg "C_COMPILER=clang-13" \
#         --build-arg "CXX_COMPILER=clang++-13" \
#         --build-arg "GIT_HASH=$(git rev-parse HEAD)" \
#         --build-arg "GIT_SHORT_HASH=$(git rev-parse --short HEAD)" \
#         --build-arg "CREATION_DATE=$(date --iso-8601)" \
#         --build-arg "VERSION=x.y.z"                      \
#         -t modle:latest \
#         -t modle:x.y.z  \
#         -t modle:$(date --iso-8601 | tr -d '\-' ) \
#         .
#####################

ARG BUILD_BASE_IMAGE
ARG TEST_BASE_IMAGE
ARG FINAL_BASE_IMAGE
ARG FINAL_BASE_IMAGE_DIGEST

FROM "$BUILD_BASE_IMAGE" AS builder
ARG BUILD_BASE_IMAGE
ARG TEST_BASE_IMAGE
ARG FINAL_BASE_IMAGE
ARG FINAL_BASE_IMAGE_TAG
ARG FINAL_BASE_IMAGE_DIGEST

ARG C_COMPILER
ARG CXX_COMPILER

ARG GIT_HASH
ARG GIT_SHORT_HASH
ARG CREATION_DATE

# Make sure all build arguments have been defined
RUN if [ -z "$BUILD_BASE_IMAGE" ]; then echo "Missing BUILD_BASE_IMAGE --build-arg" && exit 1; fi \
&&  if [ -z "$TEST_BASE_IMAGE" ]; then echo "Missing TEST_BASE_IMAGE --build-arg" && exit 1; fi \
&&  if [ -z "$FINAL_BASE_IMAGE" ]; then echo "Missing FINAL_BASE_IMAGE --build-arg" && exit 1; fi \
&&  if [ -z "$FINAL_BASE_IMAGE_TAG" ]; then echo "Missing FINAL_BASE_IMAGE_TAG --build-arg" && exit 1; fi \
&&  if [ -z "$FINAL_BASE_IMAGE_DIGEST" ]; then echo "Missing FINAL_BASE_IMAGE_DIGEST --build-arg" && exit 1; fi \
&&  if [ -z "$C_COMPILER" ]; then echo "Missing C_COMPILER --build-arg" && exit 1; fi \
&&  if [ -z "$CXX_COMPILER" ]; then echo "Missing CXX_COMPILER --build-arg" && exit 1; fi \
&&  if [ -z "$GIT_HASH" ]; then echo "Missing GIT_HASH --build-arg" && exit 1; fi \
&&  if [ -z "$GIT_SHORT_HASH" ]; then echo "Missing GIT_SHORT_HASH --build-arg" && exit 1; fi \
&&  if [ -z "$CREATION_DATE" ]; then echo "Missing CREATION_DATE --build-arg" && exit 1; fi

ARG src_dir='/root/modle'
ARG build_dir='/root/modle/build'
ARG staging_dir='/root/modle/staging'
ARG install_dir='/usr/local'

ARG BITFLAGS_VER=1.5.0
ARG LIBBIGWIG_VER=0.4.6
ARG XOSHIRO_CPP_VER=1.1

ENV CONAN_V2=1
ENV CONAN_REVISIONS_ENABLED=1
ENV CONAN_NON_INTERACTIVE=1
ENV CONAN_CMAKE_GENERATOR=Ninja

ENV CC="$C_COMPILER"
ENV CXX="$CXX_COMPILER"

# Build MoDLE's deps using Conan
RUN mkdir -p "$src_dir" "$build_dir"

COPY conanfile.py "$src_dir"
RUN cd "$build_dir"                             \
&& conan install "$src_dir/conanfile.py"        \
                 --build=outdated               \
                 --env "CC=$CC"                 \
                 --env "CXX=$CXX"               \
                 -s build_type=Release          \
                 -s compiler.libcxx=libstdc++11 \
                 -s compiler.cppstd=17

# Copy source files
COPY . "$src_dir"

# Configure project
RUN cd "$build_dir"                            \
&& cmake -DCMAKE_BUILD_TYPE=Release            \
         -DWARNINGS_AS_ERRORS=ON               \
         -DENABLE_DEVELOPER_MODE=OFF           \
         -DENABLE_TESTING=ON                   \
         -DCMAKE_INSTALL_PREFIX="$staging_dir" \
         -G Ninja                              \
         "$src_dir"

# Build and install project
RUN cd "$build_dir"               \
&& cmake --build . -j "$(nproc)"  \
&& cmake --install .

ARG TEST_BASE_IMAGE
FROM "$TEST_BASE_IMAGE" AS unit-testing

ARG src_dir="/root/modle"

# Run test suite
COPY --from=builder "$src_dir" "$src_dir"
RUN cd "$src_dir/build"           \
&& ctest -j "$(nproc)"            \
         --test-dir .             \
         --schedule-random        \
         --output-on-failure      \
         --no-tests=error         \
<<<<<<< HEAD
         --timeout 120            \
=======
         --timeout 180            \
>>>>>>> 7f6f4bb1
&& rm -rf "$src_dir/test/Testing"

ARG FINAL_BASE_IMAGE
ARG FINAL_BASE_IMAGE_DIGEST
FROM "${FINAL_BASE_IMAGE}@${FINAL_BASE_IMAGE_DIGEST}" AS integration-testing

ARG src_dir="/root/modle"
ARG staging_dir='/root/modle/staging'
ARG install_dir='/usr/local'

COPY --from=unit-testing "$staging_dir" "$staging_dir"
COPY --from=unit-testing "$src_dir/test/data/integration_tests/" "$src_dir/test/data/integration_tests/"
COPY --from=unit-testing /usr/local/bin/h5diff /usr/local/bin/h5diff
COPY test/scripts/modle_integration_test_simple.sh "$src_dir/test/scripts/modle_integration_test_simple.sh"

RUN apt-get update \
&& apt-get install xz-utils \
&& "$src_dir/test/scripts/modle_integration_test_simple.sh" "$staging_dir/bin/modle"

ARG FINAL_BASE_IMAGE
ARG FINAL_BASE_IMAGE_DIGEST
FROM "${FINAL_BASE_IMAGE}@${FINAL_BASE_IMAGE_DIGEST}" AS base

ARG staging_dir='/root/modle/staging'
ARG install_dir='/usr/local'

ARG BUILD_BASE_IMAGE
ARG FINAL_BASE_IMAGE
ARG FINAL_BASE_IMAGE_DIGEST

ARG GIT_HASH
ARG GIT_SHORT_HASH
ARG VERSION
ARG CREATION_DATE

# Export project binaries to the final build stage
COPY --from=integration-testing "$staging_dir" "$install_dir"

WORKDIR /data
ENTRYPOINT ["/usr/local/bin/modle"]

RUN modle --help
RUN modle_tools --help
RUN modle --version

# https://github.com/opencontainers/image-spec/blob/main/annotations.md#pre-defined-annotation-keys
LABEL org.opencontainers.image.authors='Roberto Rossini <roberros@uio.no>'
LABEL org.opencontainers.image.url='https://github.com/paulsengroup/modle'
LABEL org.opencontainers.image.documentation='https://github.com/paulsengroup/modle'
LABEL org.opencontainers.image.source='https://github.com/paulsengroup/modle'
LABEL org.opencontainers.image.licenses='MIT'
LABEL org.opencontainers.image.title='MoDLE'
LABEL org.opencontainers.image.description='High-performance stochastic modeling of DNA loop extrusion interactions'
LABEL org.opencontainers.image.base.digest="$FINAL_BASE_IMAGE_DIGEST"
LABEL org.opencontainers.image.base.name="$FINAL_BASE_IMAGE"
LABEL paulsengroup.modle.image.build-base="$BUILD_BASE_IMAGE"

LABEL org.opencontainers.image.revision="$GIT_HASH"
LABEL org.opencontainers.image.created="$CREATION_DATE"
LABEL org.opencontainers.image.version="${VERSION:-sha-$GIT_SHORT_HASH}"<|MERGE_RESOLUTION|>--- conflicted
+++ resolved
@@ -115,11 +115,8 @@
          --schedule-random        \
          --output-on-failure      \
          --no-tests=error         \
-<<<<<<< HEAD
-         --timeout 120            \
-=======
-         --timeout 180            \
->>>>>>> 7f6f4bb1
+         --timeout 180
+
 && rm -rf "$src_dir/test/Testing"
 
 ARG FINAL_BASE_IMAGE
